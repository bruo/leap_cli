autoload :IPAddr, 'ipaddr'
require 'fileutils'

module LeapCli; module Commands

  desc "Manage local virtual machines."
  long_desc "This command provides a convient way to manage Vagrant-based virtual machines. If FILTER argument is missing, the command runs on all local virtual machines. The Vagrantfile is automatically generated in 'test/Vagrantfile'. If you want to run vagrant commands manually, cd to 'test'."
  command [:local, :l] do |local|
    local.desc 'Starts up the virtual machine(s)'
    local.arg_name 'FILTER', :optional => true #, :multiple => false
    local.command :start do |start|
      start.action do |global_options,options,args|
        vagrant_command(["up", "sandbox on"], args)
      end
    end

    local.desc 'Shuts down the virtual machine(s)'
    local.arg_name 'FILTER', :optional => true #, :multiple => false
    local.command :stop do |stop|
      stop.action do |global_options,options,args|
        if global_options[:yes]
          vagrant_command("halt --force", args)
        else
          vagrant_command("halt", args)
        end
      end
    end

    local.desc 'Destroys the virtual machine(s), reclaiming the disk space'
    local.arg_name 'FILTER', :optional => true #, :multiple => false
    local.command :destroy do |destroy|
      destroy.action do |global_options,options,args|
        if global_options[:yes]
          vagrant_command("destroy --force", args)
        else
          vagrant_command("destroy", args)
        end
      end
    end

    local.desc 'Print the status of local virtual machine(s)'
    local.arg_name 'FILTER', :optional => true #, :multiple => false
    local.command :status do |status|
      status.action do |global_options,options,args|
        vagrant_command("status", args)
      end
    end

    local.desc 'Saves the current state of the virtual machine as a new snapshot'
    local.arg_name 'FILTER', :optional => true #, :multiple => false
    local.command :save do |status|
      status.action do |global_options,options,args|
        vagrant_command("sandbox commit", args)
      end
    end

    local.desc 'Resets virtual machine(s) to the last saved snapshot'
    local.arg_name 'FILTER', :optional => true #, :multiple => false
    local.command :reset do |reset|
      reset.action do |global_options,options,args|
        vagrant_command("sandbox rollback", args)
      end
    end
  end

  public

  #
  # returns the path to a vagrant ssh key file.
  #
  # if the vagrant.key file is owned by root or ourselves, then
  # we need to make sure that it owned by us and not world readable.
  #
  def vagrant_ssh_key_file
    file_path = File.expand_path('../../../vendor/vagrant_ssh_keys/vagrant.key', File.dirname(__FILE__))
    Util.assert_files_exist! file_path
    uid = File.new(file_path).stat.uid
    if uid == 0 || uid == Process.euid
      FileUtils.install file_path, '/tmp/vagrant.key', :mode => 0600
      file_path = '/tmp/vagrant.key'
    end
    return file_path
  end

  protected

  def vagrant_command(cmds, args)
    vagrant_setup
    cmds = cmds.to_a
    if args.empty?
      nodes = [""]
    else
      nodes = manager.filter(args)[:environment => "local"].field(:name)
    end
    if nodes.any?
      vagrant_dir = File.dirname(Path.named_path(:vagrantfile))
      exec = ["cd #{vagrant_dir}"]
      cmds.each do |cmd|
        nodes.each do |node|
          exec << "vagrant #{cmd} #{node}"
        end
      end
      execute exec.join('; ')
    else
      bail! "No nodes found. This command only works on nodes with ip_address in the network #{LeapCli.leapfile.vagrant_network}"
    end
  end

  private

  def vagrant_setup
    assert_bin! 'vagrant', 'Vagrant is required for running local virtual machines. Run "sudo apt-get install vagrant".'

    if vagrant_version <= Gem::Version.new('1.0.0')
      gem_path = assert_run!('vagrant gem which sahara')
      if gem_path.nil? || gem_path.empty? || gem_path =~ /^ERROR/
        log :installing, "vagrant plugin 'sahara'"
        assert_run! 'vagrant gem install sahara -v 0.0.13'
      end
    else
      unless assert_run!('vagrant plugin list | grep sahara | cat').chars.any?
        log :installing, "vagrant plugin 'sahara'"
        assert_run! 'vagrant plugin install sahara'
      end
    end
    create_vagrant_file
  end

  def vagrant_version
    @vagrant_version ||= Gem::Version.new(assert_run!('vagrant --version').split(' ')[1])
  end

  def execute(cmd)
    log 2, :run, cmd
    exec cmd
  end

  def create_vagrant_file
    lines = []
    netmask = IPAddr.new('255.255.255.255').mask(LeapCli.leapfile.vagrant_network.split('/').last).to_s

<<<<<<< HEAD
    version = vagrant_version
    case version
      when 0..1
        lines << %[Vagrant::Config.run do |config|]
        manager.each_node do |node|
          if node.vagrant?
            lines << %[  config.vm.define :#{node.name} do |config|]
            lines << %[    config.vm.box = "LEAP/wheezy"]
            lines << %[    config.vm.network :hostonly, "#{node.ip_address}", :netmask => "#{netmask}"]
            lines << %[    config.vm.customize ["modifyvm", :id, "--natdnshostresolver1", "on"]]
            lines << %[    config.vm.customize ["modifyvm", :id, "--name", "#{node.name}"]]
            lines << %[    #{leapfile.custom_vagrant_vm_line}] if leapfile.custom_vagrant_vm_line
            lines << %[  end]
          end
        end
      when 2
        lines << %[Vagrant.configure("2") do |config|]
        manager.each_node do |node|
          if node.vagrant?
            lines << %[  config.vm.define :#{node.name} do |config|]
            lines << %[    config.vm.box = "LEAP/wheezy"]
            lines << %[    config.vm.network :private_network, ip: "#{node.ip_address}"]
            lines << %[    config.vm.provider "virtualbox" do |v|]
            lines << %[      v.customize ["modifyvm", :id, "--natdnshostresolver1", "on"]]
            lines << %[      v.name = "#{node.name}"]
            lines << %[    end]
            lines << %[    #{leapfile.custom_vagrant_vm_line}] if leapfile.custom_vagrant_vm_line
            lines << %[  end]
          end
=======
    if vagrant_version <= Gem::Version.new('1.1.0')
      lines << %[Vagrant::Config.run do |config|]
      manager.each_node do |node|
        if node.vagrant?
          lines << %[  config.vm.define :#{node.name} do |config|]
          lines << %[    config.vm.box = "LEAP/wheezy"]
          lines << %[    config.vm.network :hostonly, "#{node.ip_address}", :netmask => "#{netmask}"]
          lines << %[    config.vm.customize ["modifyvm", :id, "--natdnshostresolver1", "on"]]
          lines << %[    config.vm.customize ["modifyvm", :id, "--name", "#{node.name}"]]
          lines << %[    #{leapfile.custom_vagrant_vm_line}] if leapfile.custom_vagrant_vm_line
          lines << %[  end]
        end
      end
    else
      lines << %[Vagrant.configure("2") do |config|]
      manager.each_node do |node|
        if node.vagrant?
          lines << %[  config.vm.define :#{node.name} do |config|]
          lines << %[    config.vm.box = "LEAP/wheezy"]
          lines << %[    config.vm.network :private_network, ip: "#{node.ip_address}"]
          lines << %[    config.vm.provider "virtualbox" do |v|]
          lines << %[      v.customize ["modifyvm", :id, "--natdnshostresolver1", "on"]]
          lines << %[      v.name = "#{node.name}"]
          lines << %[    end]
          lines << %[    #{leapfile.custom_vagrant_vm_line}] if leapfile.custom_vagrant_vm_line
          lines << %[  end]
>>>>>>> 61fdf410
        end
      end
    end

    lines << %[end]
    lines << ""
    write_file! :vagrantfile, lines.join("\n")
  end

  def pick_next_vagrant_ip_address
    taken_ips = manager.nodes[:environment => "local"].field(:ip_address)
    if taken_ips.any?
      highest_ip = taken_ips.map{|ip| IPAddr.new(ip)}.max
      new_ip = highest_ip.succ
    else
      new_ip = IPAddr.new(LeapCli.leapfile.vagrant_network).succ.succ
    end
    return new_ip.to_s
  end

end; end<|MERGE_RESOLUTION|>--- conflicted
+++ resolved
@@ -139,37 +139,6 @@
     lines = []
     netmask = IPAddr.new('255.255.255.255').mask(LeapCli.leapfile.vagrant_network.split('/').last).to_s
 
-<<<<<<< HEAD
-    version = vagrant_version
-    case version
-      when 0..1
-        lines << %[Vagrant::Config.run do |config|]
-        manager.each_node do |node|
-          if node.vagrant?
-            lines << %[  config.vm.define :#{node.name} do |config|]
-            lines << %[    config.vm.box = "LEAP/wheezy"]
-            lines << %[    config.vm.network :hostonly, "#{node.ip_address}", :netmask => "#{netmask}"]
-            lines << %[    config.vm.customize ["modifyvm", :id, "--natdnshostresolver1", "on"]]
-            lines << %[    config.vm.customize ["modifyvm", :id, "--name", "#{node.name}"]]
-            lines << %[    #{leapfile.custom_vagrant_vm_line}] if leapfile.custom_vagrant_vm_line
-            lines << %[  end]
-          end
-        end
-      when 2
-        lines << %[Vagrant.configure("2") do |config|]
-        manager.each_node do |node|
-          if node.vagrant?
-            lines << %[  config.vm.define :#{node.name} do |config|]
-            lines << %[    config.vm.box = "LEAP/wheezy"]
-            lines << %[    config.vm.network :private_network, ip: "#{node.ip_address}"]
-            lines << %[    config.vm.provider "virtualbox" do |v|]
-            lines << %[      v.customize ["modifyvm", :id, "--natdnshostresolver1", "on"]]
-            lines << %[      v.name = "#{node.name}"]
-            lines << %[    end]
-            lines << %[    #{leapfile.custom_vagrant_vm_line}] if leapfile.custom_vagrant_vm_line
-            lines << %[  end]
-          end
-=======
     if vagrant_version <= Gem::Version.new('1.1.0')
       lines << %[Vagrant::Config.run do |config|]
       manager.each_node do |node|
@@ -196,7 +165,6 @@
           lines << %[    end]
           lines << %[    #{leapfile.custom_vagrant_vm_line}] if leapfile.custom_vagrant_vm_line
           lines << %[  end]
->>>>>>> 61fdf410
         end
       end
     end
